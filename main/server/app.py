#! /usr/bin/env python3
# Created by Sanshiro Enomoto on 3 Sep 2021 #


import sys, os, io, json, logging
import project, component, datasource, export, usermodule, taskmodule


class App:
    def __init__(self, project_dir=None, project_file=None, is_cgi=False, is_command=False):
        self.project = project.Project(project_dir, project_file)
        self.project_dir = self.project.project_dir
        self.is_cgi = is_cgi
        self.is_command = is_command

        self.components = []
        self.console_stdin = None
        self.console_stdout = None
        
        # Execution Environment
        if self.project.config is None:
            return
        
        if self.project.project_dir is not None:
            try:
                os.chdir(self.project.project_dir)
            except Exception as e:
                logging.error('unable to move to project dir "%s": %s' % (self.project.project_dir, str(e)))            
                self.project.project_dir = None
        if self.project.sys_dir is not None:
            sys.path.insert(1, os.path.join(self.project.sys_dir, 'main', 'plugin'))
        if self.project.project_dir is not None:
            sys.path.insert(1, self.project.project_dir)
            sys.path.insert(1, os.path.join(self.project.project_dir, 'config'))

        ### Console Redirect ###
        self.console_outputs = []
        self.original_stdin = sys.stdin
        self.original_stdout = sys.stdout
        if not is_command and not is_cgi:
            self.console_stdin = io.StringIO()
            self.console_stdout = io.StringIO()
            sys.stdin = self.console_stdin
            sys.stdout = self.console_stdout
        else:
            self.console_stdin = None
            self.console_stdout = None
            
        # API Components
        self.components.append(project.ProjectComponent(self, self.project))
        self.components.append(datasource.DataSourceComponent(self, self.project))
        self.components.append(export.ExportComponent(self, self.project))
        self.components.append(usermodule.UserModuleComponent(self, self.project))
        self.components.append(taskmodule.TaskModuleComponent(self, self.project))

                
    def __del__(self):
        del self.components
        
        if self.console_stdout is not None:
            self.console_stdin.close()
            self.console_stdout.close()
            sys.stdin = self.original_stdin
            sys.stdout = self.original_stdout
            
        logging.info('cleanup completed')


    def terminate(self):
        for component in reversed(self.components):
            component.terminate()
            
        
    def process_get(self, path, opts, output):
        """ GET-request handler
        Args:
          path & opts: parsed URL, as list & dict
          output: file-like object to write response content, if return value is not a dict
        Returns:
          either:
            - contents as Python dict or list, to reply as a JSON string with HTTP response 200
            - content-type (MIME) as string, with reply contents written in output
            - HTTP response code as int
            - None or False for error
        """

        # Outputs from multiple components are merged
        result = None
        for component in self.components:
            this_result = component.process_get(path, opts, output)
            if type(this_result) is list:
                if result is None:
                    result = []
                elif type(result) != list:
                    logging.error('%s: incompatible results cannot be combined (list)' % name)
                    continue
                result.extend(this_result)
            elif type(this_result) is dict:
                if result is None:
                    result = {}
                elif type(result) != dict:
                    logging.error('%s: incompatible results cannot be combined (dict)' % name)
                    continue
                result.update(this_result)
            elif this_result is not None:
                if result is not None:
                    logging.error('%s: incompatible results cannot be combined (not list/dict)' % name)
                    continue
                return this_result
            
        if result is not None:
            return result
        
        if len(path) > 0 and path[0] == 'console':
            if self.console_stdout is not None:
                self.console_outputs += [ line for line in self.console_stdout.getvalue().split('\n') if len(line)>0 ]
                self.console_stdout.seek(0)
                self.console_stdout.truncate(0)
                self.console_stdout.seek(0)
                if len(self.console_outputs) > 10000:
                    self.console_outputs = self.console_outputs[-10000:]
                output.write('\n'.join(self.console_outputs[-20:]).encode())
            else:
                output.write('[no console output]'.encode())
            output.flush()
            return 'text/plain'
                
        if len(path) > 1 and path[0] == 'authkey':
            name = path[1]
            word = opts.get('password', '')
            try:
                import bcrypt
            except:
                logging.error('install python module "bcrypt"')
                return None
            key = bcrypt.hashpw(word.encode("utf-8"), bcrypt.gensalt(rounds=12, prefix=b"2a")).decode("utf-8")
            result = { 'type': 'Basic', 'key':  '%s:%s' % (name, key) }
            
        return result
        

    def process_post(self, path, opts, doc, output):
        """ POST-request handler
        Args:
          path & opts: parsed URL, as list & dict
          doc: posted contents (binary block)
          output: file-like object to write response content, if return value is not a dict
        Returns:
          either:
            - contents as Python dict or list, to reply as a JSON string with HTTP response 201
            - content-type (MIME) as string, with reply contents written in output
            - HTTP response code as int
            - None for error
        """

        # Only first output is returned
        for component in self.components:
            result = component.process_post(path, opts, doc, output)
            if result is not None:
                return result

        if len(path) > 0 and path[0] == 'console':
            cmd = doc.decode()
            if cmd is None:
                return 400  # Bad Request
            logging.info(f'Console Input: {cmd}')
            pos = self.console_stdin.tell()
            self.console_stdin.seek(0, io.SEEK_END)
            self.console_stdin.write('%s\n' % cmd)
            self.console_stdin.seek(pos)
            output.write(json.dumps({'status': 'ok'}).encode())
            return 'application/json'
        
        return 400  # Bad Request

    
    def process_delete(self, path):
        """ DELETE-request handler
        Args:
          path: parsed URL
        Returns:
          HTTP response code as int
        """
        
        # Only first delete is performed
        for component in self.components:
<<<<<<< HEAD
            result = component.process_post(path, opts, doc, output)
            if result is not None:
                return result

        return None


    def _get_channels(self):
        result = []
        for src_list in [ self.datasource_list, self.usermodule_list, self.taskmodule_list ]:
            for src in src_list:
                channels = src.get_channels()
                if channels is not None:
                    result.extend(channels)

        return result

    
    def _get_data(self, channels, length, to, resample, reducer):
        result = {}
        for ds in self.datasource_list:
            result_ts = ds.get_timeseries(channels, length, to, resample, reducer)
            if result_ts is not None:
                result.update(result_ts)
            result_obj = ds.get_object(channels, length, to)
            if result_obj is not None:
                result.update(result_obj)

        start = to - length
        t = time.time() - start
        if t >= 0 and t <= length + 10:
            for module_list in [ self.usermodule_list, self.taskmodule_list ]:
                for module in module_list:
                    for ch in channels:
                        data = module.get_data(ch)
                        if data is None:
                            continue
                        result[ch] = {
                            'start': start, 'length': length,
                            't': t,
                            'x': data
                        }

        return result

    
    def _dispatch_control(self, path, opts, doc, output):
        """ control request handler
        Args:
          path & opts: parsed URL, as list & dict
          doc: posted contents
          output: file-like object to write response content
        Returns:
          either:
            - content-type (MIME) as string
            - HTTP response code as int
            - None for error
        """
        
        try:
            record = json.loads(doc.decode())
        except Exception as e:
            logging.error('control: JSON decoding error: %s' % str(e))
            return 400 # Bad Request
        
        result = None
        if len(path) == 1:
            logging.info("DISPATCH: %s" % str(record))
            result = self._dispatch_command(record, opts)
            
        elif path[1] == 'task':
            if len(path) >= 3:
                name = path[2]
            else:
                name = None
            logging.info("TASK COMMAND: %s.%s" % ('' if name is None else name, str(record)))
            result = self._control_task(name, record, opts)

        if result is None:
            return 400  # Bad Request
        if type(result) is str:
            output.write(result.encode())
        elif type(result) is dict:
            output.write(json.dumps(result).encode())
        elif type(result) is bool:
            if result:
                doc = {'status': 'ok'}
            else:
                doc = {'status': 'error'}
            output.write(json.dumps(doc).encode())
        else:
            try:
                output.write(str(result).encode())
            except:
                return 500   # Internal Server Error

        return 'application/json'

        
    def _dispatch_command(self, doc, opts):
        # user module first, to give the user module a change to modify the command
        for module in self.usermodule_list:
            result = module.process_command(doc)
            if result is not None:
                return result

        for module in self.taskmodule_list:
            result = module.process_command(doc)
=======
            result = component.process_delete(path)
>>>>>>> 3ded032b
            if result is not None:
                return result

        return 400  # Bad Request<|MERGE_RESOLUTION|>--- conflicted
+++ resolved
@@ -184,118 +184,7 @@
         
         # Only first delete is performed
         for component in self.components:
-<<<<<<< HEAD
-            result = component.process_post(path, opts, doc, output)
-            if result is not None:
-                return result
-
-        return None
-
-
-    def _get_channels(self):
-        result = []
-        for src_list in [ self.datasource_list, self.usermodule_list, self.taskmodule_list ]:
-            for src in src_list:
-                channels = src.get_channels()
-                if channels is not None:
-                    result.extend(channels)
-
-        return result
-
-    
-    def _get_data(self, channels, length, to, resample, reducer):
-        result = {}
-        for ds in self.datasource_list:
-            result_ts = ds.get_timeseries(channels, length, to, resample, reducer)
-            if result_ts is not None:
-                result.update(result_ts)
-            result_obj = ds.get_object(channels, length, to)
-            if result_obj is not None:
-                result.update(result_obj)
-
-        start = to - length
-        t = time.time() - start
-        if t >= 0 and t <= length + 10:
-            for module_list in [ self.usermodule_list, self.taskmodule_list ]:
-                for module in module_list:
-                    for ch in channels:
-                        data = module.get_data(ch)
-                        if data is None:
-                            continue
-                        result[ch] = {
-                            'start': start, 'length': length,
-                            't': t,
-                            'x': data
-                        }
-
-        return result
-
-    
-    def _dispatch_control(self, path, opts, doc, output):
-        """ control request handler
-        Args:
-          path & opts: parsed URL, as list & dict
-          doc: posted contents
-          output: file-like object to write response content
-        Returns:
-          either:
-            - content-type (MIME) as string
-            - HTTP response code as int
-            - None for error
-        """
-        
-        try:
-            record = json.loads(doc.decode())
-        except Exception as e:
-            logging.error('control: JSON decoding error: %s' % str(e))
-            return 400 # Bad Request
-        
-        result = None
-        if len(path) == 1:
-            logging.info("DISPATCH: %s" % str(record))
-            result = self._dispatch_command(record, opts)
-            
-        elif path[1] == 'task':
-            if len(path) >= 3:
-                name = path[2]
-            else:
-                name = None
-            logging.info("TASK COMMAND: %s.%s" % ('' if name is None else name, str(record)))
-            result = self._control_task(name, record, opts)
-
-        if result is None:
-            return 400  # Bad Request
-        if type(result) is str:
-            output.write(result.encode())
-        elif type(result) is dict:
-            output.write(json.dumps(result).encode())
-        elif type(result) is bool:
-            if result:
-                doc = {'status': 'ok'}
-            else:
-                doc = {'status': 'error'}
-            output.write(json.dumps(doc).encode())
-        else:
-            try:
-                output.write(str(result).encode())
-            except:
-                return 500   # Internal Server Error
-
-        return 'application/json'
-
-        
-    def _dispatch_command(self, doc, opts):
-        # user module first, to give the user module a change to modify the command
-        for module in self.usermodule_list:
-            result = module.process_command(doc)
-            if result is not None:
-                return result
-
-        for module in self.taskmodule_list:
-            result = module.process_command(doc)
-=======
             result = component.process_delete(path)
->>>>>>> 3ded032b
             if result is not None:
                 return result
 
